# LoRA (Low-Rank Adaptation)

LoRA has become the most widely adopted PEFT method. It works by adding small rank decomposition matrices to the attention weights, typically reducing trainable parameters by about 90%. 

## Understanding LoRA

<<<<<<< HEAD
LoRA (Low-Rank Adaptation) is a parameter-efficient fine-tuning technique that freezes the pre-trained model weights and injects trainable rank decomposition matrices into the model's layers. Instead of training all model parameters during fine-tuning, LoRA decomposes the weight updates into smaller matrices through low-rank decomposition, significantly reducing the number of trainable parameters while maintaining model performance. For example, when applied to GPT-3 175B, LoRA reduced trainable parameters by 10,000x and GPU memory requirements by 3x compared to full fine-tuning. You can read more about LoRA in the [LoRA paper](https://arxiv.org/pdf/2106.09685).
=======
config = LoraConfig(
    task_type="CAUSAL_LM",  # Task type for the model
    r=8,  # Rank of update matrices
    lora_alpha=32,  # Scale of updates
    lora_dropout=0.1,  # Dropout probability for LoRA layers
)
```
>>>>>>> 55fda764

LoRA works by adding pairs of rank decomposition matrices to transformer layers, typically focusing on attention weights. During inference, these adapter weights can be merged with the base model, resulting in no additional latency overhead. LoRA is particularly useful for adapting large language models to specific tasks or domains while keeping resource requirements manageable.

## Merging LoRA Adapters

After training with LoRA, you might want to merge the adapter weights back into the base model for easier deployment. This creates a single model with the combined weights, eliminating the need to load adapters separately during inference.

The merging process requires attention to memory management and precision. Since you'll need to load both the base model and adapter weights simultaneously, ensure sufficient GPU/CPU memory is available. Using `device_map="auto"` in `transformers` will help with automatic memory management. Maintain consistent precision (e.g., float16) throughout the process, matching the precision used during training and saving the merged model in the same format for deployment. Before deploying, always validate the merged model by comparing its outputs and performance metrics with the adapter-based version.

<<<<<<< HEAD
Adapters are also be convenient for switching between different tasks or domains. You can load the base model and adapter weights separately. This allows for quick switching between different task-specific weights. 
=======
### Memory Requirements and Precautions

1. Ensure at least 2x the base model size in available memory <br>
2. For models >10B parameters, consider using device_map="sequential" <br>
3. Monitor GPU memory usage during merging process <br>
4. Keep consistent precision throughout the process <br>

### Basic Merging Process
>>>>>>> 55fda764

## Implementation Guide

The `notebooks/` directory contains practical tutorials and exercises for implementing different PEFT methods. Begin with `load_lora_adapter_example.ipynb` for a basic introduction, then explore `lora_finetuning.ipynb` for a more detailed look at how to fine-tune a model with LoRA and SFT.

When implementing PEFT methods, start with small rank values (4-8) for LoRA and monitor training loss. Use validation sets to prevent overfitting and compare results with full fine-tuning baselines when possible. The effectiveness of different methods can vary by task, so experimentation is key.

## Using TRL with PEFT

PEFT methods can be combined with TRL (Transformers Reinforcement Learning) for efficient fine-tuning. This integration is particularly useful for RLHF (Reinforcement Learning from Human Feedback) as it reduces memory requirements.

```python
from peft import LoraConfig
from transformers import AutoModelForCausalLM

# Load model with PEFT config
lora_config = LoraConfig(
    r=16,
    lora_alpha=32,
    lora_dropout=0.05,
    bias="none",
    task_type="CAUSAL_LM"
)

# Load model on specific device
model = AutoModelForCausalLM.from_pretrained(
    "your-model-name",
    load_in_8bit=True,  # Optional: use 8-bit precision
    device_map="auto",
    peft_config=lora_config
)
```

Above, we used `device_map="auto"` to automatically assign the model to the correct device. You can also manually assign the model to a specific device using `device_map={"": device_index}`. You could also scale training across multiple GPUs while keeping memory usage efficient.

## Basic Merging Implementation

After training a LoRA adapter, you can merge the adapter weights back into the base model. Here's how to do it:

```python
import torch
from transformers import AutoModelForCausalLM
from peft import PeftModel

# 1. Load the base model
base_model = AutoModelForCausalLM.from_pretrained(
    "base_model_name",
    torch_dtype=torch.float16,
    device_map="auto"
)

# 2. Load the PEFT model with adapter
peft_model = PeftModel.from_pretrained(
    base_model,
    "path/to/adapter",
    torch_dtype=torch.float16
)

# 3. Merge adapter weights with base model
try:
    merged_model = peft_model.merge_and_unload()
except RuntimeError as e:
    print(f"Merging failed: {e}")
    # Implement fallback strategy or memory optimization

# 4. Save the merged model
merged_model.save_pretrained("path/to/save/merged_model")
```

If you encounter size discrepancies in the saved model, ensure you're also saving the tokenizer:

```python
# Save both model and tokenizer
tokenizer = AutoTokenizer.from_pretrained("base_model_name")
merged_model.save_pretrained("path/to/save/merged_model")
tokenizer.save_pretrained("path/to/save/merged_model")
```

<<<<<<< HEAD
## Next Steps
=======
### Multiple Adapter Composition

You can combine multiple LoRA adapters:

```python
from peft import PeftModel

def merge_adapters(base_model, adapter_paths, weights=None):
    """
    Merge multiple adapters with optional weighting
    """
    if weights is None:
        weights = [1.0] * len(adapter_paths)
    
    current_model = base_model
    for path, weight in zip(adapter_paths, weights):
        adapter = PeftModel.from_pretrained(current_model, path)
        current_model = adapter.merge_and_unload(adapter_weight=weight)
    
    return current_model
```

## Recommended Hyperparameters

Task-specific recommendations:

1. **Text Classification:**

- r: 4-8 <br>
- lora_alpha: 16-32 <br>
- lora_dropout: 0.05-0.1 <br>


2. **Generation Tasks:**

- r: 8-32 <br>
- lora_alpha: 32-64 <br>
- lora_dropout: 0.1-0.2 <br>


3. **Language Translation:**

- r: 16-64 <br>
- lora_alpha: 32-128 <br>
- lora_dropout: 0.1-0.15 <br>

## Implementation Guide

Start by installing the required packages:
```bash
pip install transformers peft accelerate
```

The `notebooks/` directory contains practical tutorials for implementing different PEFT methods. Begin with `lora_finetuning.ipynb` for a basic introduction, then explore prompt and prefix tuning through their respective notebooks.

When implementing PEFT methods, start with small rank values (4-8) for LoRA and monitor training loss. Use validation sets to prevent overfitting and compare results with full fine-tuning baselines when possible. The effectiveness of different methods can vary by task, so experimentation is key.

## Using TRL with PEFT
>>>>>>> 55fda764

⏩ Move on to the [Prompt Tuning](prompt_tuning.md) guide to learn how to fine-tune a model with prompt tuning.
⏩ Move on the [LoRA Adapters Tutorial](./notebooks/finetuning_lora_adapters.ipynb) to learn how to load LoRA adapters.
⏭️ Move on to the [LoRA Adapters Tutorial](./notebooks/finetuning_lora_adapters.ipynb) to learn how to fine-tune a model with LoRA adapters.

# Resources

- [LORA: LOW-RANK ADAPTATION OF LARGE LANGUAGE MODELS](https://arxiv.org/pdf/2106.09685)
- [PEFT Documentation](https://huggingface.co/docs/peft)
- [Hugging Face blog post on PEFT](https://huggingface.co/blog/peft)<|MERGE_RESOLUTION|>--- conflicted
+++ resolved
@@ -4,17 +4,7 @@
 
 ## Understanding LoRA
 
-<<<<<<< HEAD
 LoRA (Low-Rank Adaptation) is a parameter-efficient fine-tuning technique that freezes the pre-trained model weights and injects trainable rank decomposition matrices into the model's layers. Instead of training all model parameters during fine-tuning, LoRA decomposes the weight updates into smaller matrices through low-rank decomposition, significantly reducing the number of trainable parameters while maintaining model performance. For example, when applied to GPT-3 175B, LoRA reduced trainable parameters by 10,000x and GPU memory requirements by 3x compared to full fine-tuning. You can read more about LoRA in the [LoRA paper](https://arxiv.org/pdf/2106.09685).
-=======
-config = LoraConfig(
-    task_type="CAUSAL_LM",  # Task type for the model
-    r=8,  # Rank of update matrices
-    lora_alpha=32,  # Scale of updates
-    lora_dropout=0.1,  # Dropout probability for LoRA layers
-)
-```
->>>>>>> 55fda764
 
 LoRA works by adding pairs of rank decomposition matrices to transformer layers, typically focusing on attention weights. During inference, these adapter weights can be merged with the base model, resulting in no additional latency overhead. LoRA is particularly useful for adapting large language models to specific tasks or domains while keeping resource requirements manageable.
 
@@ -24,18 +14,7 @@
 
 The merging process requires attention to memory management and precision. Since you'll need to load both the base model and adapter weights simultaneously, ensure sufficient GPU/CPU memory is available. Using `device_map="auto"` in `transformers` will help with automatic memory management. Maintain consistent precision (e.g., float16) throughout the process, matching the precision used during training and saving the merged model in the same format for deployment. Before deploying, always validate the merged model by comparing its outputs and performance metrics with the adapter-based version.
 
-<<<<<<< HEAD
 Adapters are also be convenient for switching between different tasks or domains. You can load the base model and adapter weights separately. This allows for quick switching between different task-specific weights. 
-=======
-### Memory Requirements and Precautions
-
-1. Ensure at least 2x the base model size in available memory <br>
-2. For models >10B parameters, consider using device_map="sequential" <br>
-3. Monitor GPU memory usage during merging process <br>
-4. Keep consistent precision throughout the process <br>
-
-### Basic Merging Process
->>>>>>> 55fda764
 
 ## Implementation Guide
 
@@ -114,68 +93,7 @@
 tokenizer.save_pretrained("path/to/save/merged_model")
 ```
 
-<<<<<<< HEAD
 ## Next Steps
-=======
-### Multiple Adapter Composition
-
-You can combine multiple LoRA adapters:
-
-```python
-from peft import PeftModel
-
-def merge_adapters(base_model, adapter_paths, weights=None):
-    """
-    Merge multiple adapters with optional weighting
-    """
-    if weights is None:
-        weights = [1.0] * len(adapter_paths)
-    
-    current_model = base_model
-    for path, weight in zip(adapter_paths, weights):
-        adapter = PeftModel.from_pretrained(current_model, path)
-        current_model = adapter.merge_and_unload(adapter_weight=weight)
-    
-    return current_model
-```
-
-## Recommended Hyperparameters
-
-Task-specific recommendations:
-
-1. **Text Classification:**
-
-- r: 4-8 <br>
-- lora_alpha: 16-32 <br>
-- lora_dropout: 0.05-0.1 <br>
-
-
-2. **Generation Tasks:**
-
-- r: 8-32 <br>
-- lora_alpha: 32-64 <br>
-- lora_dropout: 0.1-0.2 <br>
-
-
-3. **Language Translation:**
-
-- r: 16-64 <br>
-- lora_alpha: 32-128 <br>
-- lora_dropout: 0.1-0.15 <br>
-
-## Implementation Guide
-
-Start by installing the required packages:
-```bash
-pip install transformers peft accelerate
-```
-
-The `notebooks/` directory contains practical tutorials for implementing different PEFT methods. Begin with `lora_finetuning.ipynb` for a basic introduction, then explore prompt and prefix tuning through their respective notebooks.
-
-When implementing PEFT methods, start with small rank values (4-8) for LoRA and monitor training loss. Use validation sets to prevent overfitting and compare results with full fine-tuning baselines when possible. The effectiveness of different methods can vary by task, so experimentation is key.
-
-## Using TRL with PEFT
->>>>>>> 55fda764
 
 ⏩ Move on to the [Prompt Tuning](prompt_tuning.md) guide to learn how to fine-tune a model with prompt tuning.
 ⏩ Move on the [LoRA Adapters Tutorial](./notebooks/finetuning_lora_adapters.ipynb) to learn how to load LoRA adapters.
