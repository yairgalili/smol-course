{
 "cells": [
  {
   "cell_type": "markdown",
   "metadata": {},
   "source": [
    "# Supervised Fine-Tuning with SFTTrainer\n",
    "\n",
    "This notebook demonstrates how to fine-tune the `HuggingFaceTB/SmolLM2-135M` model using the `SFTTrainer` from the `trl` library. The notebook cells run and will finetune the model. You can select your difficulty by trying out different datasets.\n",
    "\n",
<<<<<<< HEAD
    "<div style='background-color: lightblue; padding: 10px; border-radius: 5px; margin-bottom: 20px'>\n",
=======
    "<div style='background-color: lightblue; padding: 10px; border-radius: 5px; margin-bottom: 20px; color:black'>\n",
>>>>>>> 4a1b8a23
    "    <h2 style='margin: 0;color:blue'>Exercise: Fine-Tuning SmolLM2 with SFTTrainer</h2>\n",
    "    <p>Take a dataset from the Hugging Face hub and finetune a model on it. </p> \n",
    "    <p><b>Difficulty Levels</b></p>\n",
    "    <p>🐢 Use the `HuggingFaceTB/smoltalk` dataset</p>\n",
    "    <p>🐕 Try out the `bigcode/the-stack-smol` dataset and finetune a code generation model on a specific subset `data/python`.</p>\n",
    "    <p>🦁 Select a dataset that relates to a real world use case your interested in</p>\n",
    "</div>"
   ]
  },
  {
   "cell_type": "code",
<<<<<<< HEAD
   "execution_count": 46,
=======
   "execution_count": null,
>>>>>>> 4a1b8a23
   "metadata": {},
   "outputs": [],
   "source": [
    "# Import necessary libraries\n",
    "from transformers import AutoModelForCausalLM, AutoTokenizer\n",
    "from datasets import load_dataset\n",
    "from trl import SFTConfig, SFTTrainer, setup_chat_format\n",
<<<<<<< HEAD
    "\n",
    "# Load the model and tokenizer\n",
    "model_name = \"HuggingFaceTB/SmolLM2-135M\"\n",
    "model = AutoModelForCausalLM.from_pretrained(pretrained_model_name_or_path=model_name).to(\"mps\")\n",
    "tokenizer = AutoTokenizer.from_pretrained(pretrained_model_name_or_path=model_name)\n",
    "\n",
    "# Set up the chat format\n",
    "model, tokenizer = setup_chat_format(model=model, tokenizer=tokenizer)\n",
    "\n",
    "# Set our name for the finetune to be saved &/ uploaded to\n",
    "finetune_name = \"SmolLM2-FT-MyDataset\""
=======
    "import torch\n",
    "\n",
    "device = \"cuda\" if torch.cuda.is_available() else \"mps\" if torch.backends.mps.is_available() else \"cpu\"\n",
    "\n",
    "# Load the model and tokenizer\n",
    "model_name = \"HuggingFaceTB/SmolLM2-135M\"\n",
    "model = AutoModelForCausalLM.from_pretrained(pretrained_model_name_or_path=model_name).to(device)\n",
    "tokenizer = AutoTokenizer.from_pretrained(pretrained_model_name_or_path=model_name)\n",
    "\n",
    "# Set up the chat format\n",
    "model, tokenizer = setup_chat_format(model=model, tokenizer=tokenizer)\n"
>>>>>>> 4a1b8a23
   ]
  },
  {
   "cell_type": "markdown",
   "metadata": {},
   "source": [
    "## Dataset Preparation\n",
    "\n",
    "We will load a sample dataset and format it for training. The dataset should be structured with input-output pairs, where each input is a prompt and the output is the expected response from the model."
   ]
  },
  {
   "cell_type": "code",
<<<<<<< HEAD
   "execution_count": 47,
   "metadata": {},
   "outputs": [],
=======
   "execution_count": 5,
   "metadata": {},
   "outputs": [
    {
     "name": "stderr",
     "output_type": "stream",
     "text": [
      "Generating train split: 100%|██████████| 2260/2260 [00:00<00:00, 217017.95 examples/s]\n",
      "Generating test split: 100%|██████████| 119/119 [00:00<00:00, 59292.25 examples/s]\n"
     ]
    }
   ],
>>>>>>> 4a1b8a23
   "source": [
    "# Load a sample dataset\n",
    "from datasets import load_dataset\n",
    "\n",
    "# TODO: define your dataset and config using the path and name parameters\n",
    "ds = load_dataset(path=\"HuggingFaceTB/smoltalk\", name=\"everyday-conversations\")"
   ]
  },
  {
   "cell_type": "code",
<<<<<<< HEAD
   "execution_count": 48,
=======
   "execution_count": 2,
>>>>>>> 4a1b8a23
   "metadata": {},
   "outputs": [],
   "source": [
    "# TODO: 🦁 If your dataset is not in a 'chatml' format, you will need to process it. Refer to the [module](../chat_templates.md)"
   ]
  },
  {
   "cell_type": "markdown",
   "metadata": {},
   "source": [
    "## Configuring the SFTTrainer\n",
    "\n",
    "The `SFTTrainer` is configured with various parameters that control the training process. These include the number of training steps, batch size, learning rate, and evaluation strategy. Adjust these parameters based on your specific requirements and computational resources."
   ]
  },
  {
   "cell_type": "code",
   "execution_count": null,
   "metadata": {},
<<<<<<< HEAD
   "outputs": [
    {
     "name": "stderr",
     "output_type": "stream",
     "text": [
      "/Users/lukewoollett/repos/smol-course/.conda/lib/python3.11/site-packages/transformers/training_args.py:1568: FutureWarning: `evaluation_strategy` is deprecated and will be removed in version 4.46 of 🤗 Transformers. Use `eval_strategy` instead\n",
      "  warnings.warn(\n",
      "/Users/lukewoollett/repos/smol-course/.conda/lib/python3.11/site-packages/transformers/training_args.py:2248: UserWarning: `use_mps_device` is deprecated and will be removed in version 5.0 of 🤗 Transformers. `mps` device will be used by default if available similar to the way `cuda` device is used.Therefore, no action from user is required. \n",
      "  warnings.warn(\n",
      "/Users/lukewoollett/repos/smol-course/.conda/lib/python3.11/site-packages/trl/trainer/sft_trainer.py:309: UserWarning: You didn't pass a `max_seq_length` argument to the SFTTrainer, this will default to 1024\n",
      "  warnings.warn(\n",
      "Map: 100%|██████████| 119/119 [00:00<00:00, 1955.92 examples/s]\n",
      "max_steps is given, it will override any value given in num_train_epochs\n"
     ]
    }
   ],
=======
   "outputs": [],
>>>>>>> 4a1b8a23
   "source": [
    "# Configure the SFTTrainer\n",
    "sft_config = SFTConfig(\n",
    "    output_dir=\"./sft_output\",\n",
    "    max_steps=1000,  # Adjust based on dataset size and desired training duration\n",
    "    per_device_train_batch_size=4,  # Set according to your GPU memory capacity\n",
    "    learning_rate=5e-5,  # Common starting point for fine-tuning\n",
    "    logging_steps=10,  # Frequency of logging training metrics\n",
    "    save_steps=100,  # Frequency of saving model checkpoints\n",
    "    evaluation_strategy=\"steps\",  # Evaluate the model at regular intervals\n",
    "    eval_steps=50,  # Frequency of evaluation\n",
<<<<<<< HEAD
    "    use_mps_device=True,\n",
    "    hub_model_id=finetune_name # Set a unique name for your model\n",
    "\n",
=======
    "    use_mps_device=True if device == \"mps\" else False,  # Use MPS for mixed precision training\n",
>>>>>>> 4a1b8a23
    ")\n",
    "\n",
    "# Initialize the SFTTrainer\n",
    "trainer = SFTTrainer(\n",
    "    model=model,\n",
    "    args=sft_config,\n",
    "    train_dataset=ds[\"train\"],\n",
    "    tokenizer=tokenizer,\n",
    "    eval_dataset=ds[\"test\"],\n",
    ")\n",
    "\n",
    "# TODO: 🦁 🐕 align the SFTTrainer params with your chosen dataset. For example, if you are using the `bigcode/the-stack-smol` dataset, you will need to choose the `content` column`"
   ]
  },
  {
   "cell_type": "markdown",
   "metadata": {},
   "source": [
    "## Training the Model\n",
    "\n",
    "With the trainer configured, we can now proceed to train the model. The training process will involve iterating over the dataset, computing the loss, and updating the model's parameters to minimize this loss."
   ]
  },
  {
   "cell_type": "code",
<<<<<<< HEAD
   "execution_count": 51,
   "metadata": {},
   "outputs": [
    {
     "name": "stderr",
     "output_type": "stream",
     "text": [
      "100%|██████████| 10/10 [00:45<00:00,  3.72s/it]"
     ]
    },
    {
     "name": "stdout",
     "output_type": "stream",
     "text": [
      "{'loss': 1.1782, 'grad_norm': 2.4366228580474854, 'learning_rate': 0.0, 'epoch': 0.02}\n"
     ]
    },
    {
     "name": "stderr",
     "output_type": "stream",
     "text": [
      "100%|██████████| 10/10 [00:50<00:00,  5.06s/it]\n"
     ]
    },
    {
     "name": "stdout",
     "output_type": "stream",
     "text": [
      "{'train_runtime': 50.6, 'train_samples_per_second': 0.791, 'train_steps_per_second': 0.198, 'train_loss': 1.1782060623168946, 'epoch': 0.02}\n"
     ]
    },
    {
     "name": "stderr",
     "output_type": "stream",
     "text": [
      "Upload 2 LFS files:   0%|          | 0/2 [00:00<?, ?it/s]\n",
      "\u001b[A\n",
      "training_args.bin: 100%|██████████| 5.56k/5.56k [00:00<00:00, 12.0kB/s]\n",
      "model.safetensors: 100%|██████████| 538M/538M [01:03<00:00, 8.52MB/s]\n",
      "Upload 2 LFS files: 100%|██████████| 2/2 [01:03<00:00, 31.84s/it]\n"
     ]
    }
   ],
=======
   "execution_count": null,
   "metadata": {},
   "outputs": [],
>>>>>>> 4a1b8a23
   "source": [
    "# Train the model\n",
    "trainer.train()\n",
    "\n",
    "# Save the model\n",
<<<<<<< HEAD
    "trainer.save_model(f\"./{finetune_name}\")\n",
    "\n",
    "# Set to true if you want to save to the huggingface hub\n",
    "if True: trainer.push_to_hub(token=\"hf_123abc321bca\")"
=======
    "trainer.save_model(\"./sft_output\")"
>>>>>>> 4a1b8a23
   ]
  },
  {
   "cell_type": "markdown",
   "metadata": {},
   "source": [
    "## 💐 You're done!\n",
    "\n",
    "This notebook provided a step-by-step guide to fine-tuning the `HuggingFaceTB/SmolLM2-135M` model using the `SFTTrainer`. By following these steps, you can adapt the model to perform specific tasks more effectively. If you want to carry on working on this course, here are steps you could try out:\n",
    "\n",
    "- Try this notebook on a harder difficulty\n",
    "- Review a colleagues PR\n",
    "- Improve the course material via an Issue or PR."
   ]
  }
 ],
 "metadata": {
  "kernelspec": {
   "display_name": ".venv",
   "language": "python",
   "name": "python3"
  },
  "language_info": {
   "codemirror_mode": {
    "name": "ipython",
    "version": 3
   },
   "file_extension": ".py",
   "mimetype": "text/x-python",
   "name": "python",
   "nbconvert_exporter": "python",
   "pygments_lexer": "ipython3",
   "version": "3.11.10"
  }
 },
 "nbformat": 4,
 "nbformat_minor": 2
}<|MERGE_RESOLUTION|>--- conflicted
+++ resolved
@@ -1,291 +1,188 @@
 {
- "cells": [
-  {
-   "cell_type": "markdown",
-   "metadata": {},
-   "source": [
-    "# Supervised Fine-Tuning with SFTTrainer\n",
-    "\n",
-    "This notebook demonstrates how to fine-tune the `HuggingFaceTB/SmolLM2-135M` model using the `SFTTrainer` from the `trl` library. The notebook cells run and will finetune the model. You can select your difficulty by trying out different datasets.\n",
-    "\n",
-<<<<<<< HEAD
-    "<div style='background-color: lightblue; padding: 10px; border-radius: 5px; margin-bottom: 20px'>\n",
-=======
-    "<div style='background-color: lightblue; padding: 10px; border-radius: 5px; margin-bottom: 20px; color:black'>\n",
->>>>>>> 4a1b8a23
-    "    <h2 style='margin: 0;color:blue'>Exercise: Fine-Tuning SmolLM2 with SFTTrainer</h2>\n",
-    "    <p>Take a dataset from the Hugging Face hub and finetune a model on it. </p> \n",
-    "    <p><b>Difficulty Levels</b></p>\n",
-    "    <p>🐢 Use the `HuggingFaceTB/smoltalk` dataset</p>\n",
-    "    <p>🐕 Try out the `bigcode/the-stack-smol` dataset and finetune a code generation model on a specific subset `data/python`.</p>\n",
-    "    <p>🦁 Select a dataset that relates to a real world use case your interested in</p>\n",
-    "</div>"
-   ]
-  },
-  {
-   "cell_type": "code",
-<<<<<<< HEAD
-   "execution_count": 46,
-=======
-   "execution_count": null,
->>>>>>> 4a1b8a23
-   "metadata": {},
-   "outputs": [],
-   "source": [
-    "# Import necessary libraries\n",
-    "from transformers import AutoModelForCausalLM, AutoTokenizer\n",
-    "from datasets import load_dataset\n",
-    "from trl import SFTConfig, SFTTrainer, setup_chat_format\n",
-<<<<<<< HEAD
-    "\n",
-    "# Load the model and tokenizer\n",
-    "model_name = \"HuggingFaceTB/SmolLM2-135M\"\n",
-    "model = AutoModelForCausalLM.from_pretrained(pretrained_model_name_or_path=model_name).to(\"mps\")\n",
-    "tokenizer = AutoTokenizer.from_pretrained(pretrained_model_name_or_path=model_name)\n",
-    "\n",
-    "# Set up the chat format\n",
-    "model, tokenizer = setup_chat_format(model=model, tokenizer=tokenizer)\n",
-    "\n",
-    "# Set our name for the finetune to be saved &/ uploaded to\n",
-    "finetune_name = \"SmolLM2-FT-MyDataset\""
-=======
-    "import torch\n",
-    "\n",
-    "device = \"cuda\" if torch.cuda.is_available() else \"mps\" if torch.backends.mps.is_available() else \"cpu\"\n",
-    "\n",
-    "# Load the model and tokenizer\n",
-    "model_name = \"HuggingFaceTB/SmolLM2-135M\"\n",
-    "model = AutoModelForCausalLM.from_pretrained(pretrained_model_name_or_path=model_name).to(device)\n",
-    "tokenizer = AutoTokenizer.from_pretrained(pretrained_model_name_or_path=model_name)\n",
-    "\n",
-    "# Set up the chat format\n",
-    "model, tokenizer = setup_chat_format(model=model, tokenizer=tokenizer)\n"
->>>>>>> 4a1b8a23
-   ]
-  },
-  {
-   "cell_type": "markdown",
-   "metadata": {},
-   "source": [
-    "## Dataset Preparation\n",
-    "\n",
-    "We will load a sample dataset and format it for training. The dataset should be structured with input-output pairs, where each input is a prompt and the output is the expected response from the model."
-   ]
-  },
-  {
-   "cell_type": "code",
-<<<<<<< HEAD
-   "execution_count": 47,
-   "metadata": {},
-   "outputs": [],
-=======
-   "execution_count": 5,
-   "metadata": {},
-   "outputs": [
-    {
-     "name": "stderr",
-     "output_type": "stream",
-     "text": [
-      "Generating train split: 100%|██████████| 2260/2260 [00:00<00:00, 217017.95 examples/s]\n",
-      "Generating test split: 100%|██████████| 119/119 [00:00<00:00, 59292.25 examples/s]\n"
-     ]
-    }
-   ],
->>>>>>> 4a1b8a23
-   "source": [
-    "# Load a sample dataset\n",
-    "from datasets import load_dataset\n",
-    "\n",
-    "# TODO: define your dataset and config using the path and name parameters\n",
-    "ds = load_dataset(path=\"HuggingFaceTB/smoltalk\", name=\"everyday-conversations\")"
-   ]
-  },
-  {
-   "cell_type": "code",
-<<<<<<< HEAD
-   "execution_count": 48,
-=======
-   "execution_count": 2,
->>>>>>> 4a1b8a23
-   "metadata": {},
-   "outputs": [],
-   "source": [
-    "# TODO: 🦁 If your dataset is not in a 'chatml' format, you will need to process it. Refer to the [module](../chat_templates.md)"
-   ]
-  },
-  {
-   "cell_type": "markdown",
-   "metadata": {},
-   "source": [
-    "## Configuring the SFTTrainer\n",
-    "\n",
-    "The `SFTTrainer` is configured with various parameters that control the training process. These include the number of training steps, batch size, learning rate, and evaluation strategy. Adjust these parameters based on your specific requirements and computational resources."
-   ]
-  },
-  {
-   "cell_type": "code",
-   "execution_count": null,
-   "metadata": {},
-<<<<<<< HEAD
-   "outputs": [
-    {
-     "name": "stderr",
-     "output_type": "stream",
-     "text": [
-      "/Users/lukewoollett/repos/smol-course/.conda/lib/python3.11/site-packages/transformers/training_args.py:1568: FutureWarning: `evaluation_strategy` is deprecated and will be removed in version 4.46 of 🤗 Transformers. Use `eval_strategy` instead\n",
-      "  warnings.warn(\n",
-      "/Users/lukewoollett/repos/smol-course/.conda/lib/python3.11/site-packages/transformers/training_args.py:2248: UserWarning: `use_mps_device` is deprecated and will be removed in version 5.0 of 🤗 Transformers. `mps` device will be used by default if available similar to the way `cuda` device is used.Therefore, no action from user is required. \n",
-      "  warnings.warn(\n",
-      "/Users/lukewoollett/repos/smol-course/.conda/lib/python3.11/site-packages/trl/trainer/sft_trainer.py:309: UserWarning: You didn't pass a `max_seq_length` argument to the SFTTrainer, this will default to 1024\n",
-      "  warnings.warn(\n",
-      "Map: 100%|██████████| 119/119 [00:00<00:00, 1955.92 examples/s]\n",
-      "max_steps is given, it will override any value given in num_train_epochs\n"
-     ]
-    }
-   ],
-=======
-   "outputs": [],
->>>>>>> 4a1b8a23
-   "source": [
-    "# Configure the SFTTrainer\n",
-    "sft_config = SFTConfig(\n",
-    "    output_dir=\"./sft_output\",\n",
-    "    max_steps=1000,  # Adjust based on dataset size and desired training duration\n",
-    "    per_device_train_batch_size=4,  # Set according to your GPU memory capacity\n",
-    "    learning_rate=5e-5,  # Common starting point for fine-tuning\n",
-    "    logging_steps=10,  # Frequency of logging training metrics\n",
-    "    save_steps=100,  # Frequency of saving model checkpoints\n",
-    "    evaluation_strategy=\"steps\",  # Evaluate the model at regular intervals\n",
-    "    eval_steps=50,  # Frequency of evaluation\n",
-<<<<<<< HEAD
-    "    use_mps_device=True,\n",
-    "    hub_model_id=finetune_name # Set a unique name for your model\n",
-    "\n",
-=======
-    "    use_mps_device=True if device == \"mps\" else False,  # Use MPS for mixed precision training\n",
->>>>>>> 4a1b8a23
-    ")\n",
-    "\n",
-    "# Initialize the SFTTrainer\n",
-    "trainer = SFTTrainer(\n",
-    "    model=model,\n",
-    "    args=sft_config,\n",
-    "    train_dataset=ds[\"train\"],\n",
-    "    tokenizer=tokenizer,\n",
-    "    eval_dataset=ds[\"test\"],\n",
-    ")\n",
-    "\n",
-    "# TODO: 🦁 🐕 align the SFTTrainer params with your chosen dataset. For example, if you are using the `bigcode/the-stack-smol` dataset, you will need to choose the `content` column`"
-   ]
-  },
-  {
-   "cell_type": "markdown",
-   "metadata": {},
-   "source": [
-    "## Training the Model\n",
-    "\n",
-    "With the trainer configured, we can now proceed to train the model. The training process will involve iterating over the dataset, computing the loss, and updating the model's parameters to minimize this loss."
-   ]
-  },
-  {
-   "cell_type": "code",
-<<<<<<< HEAD
-   "execution_count": 51,
-   "metadata": {},
-   "outputs": [
-    {
-     "name": "stderr",
-     "output_type": "stream",
-     "text": [
-      "100%|██████████| 10/10 [00:45<00:00,  3.72s/it]"
-     ]
+    "cells": [
+        {
+            "cell_type": "markdown",
+            "metadata": {},
+            "source": [
+                "# Supervised Fine-Tuning with SFTTrainer\n",
+                "\n",
+                "This notebook demonstrates how to fine-tune the `HuggingFaceTB/SmolLM2-135M` model using the `SFTTrainer` from the `trl` library. The notebook cells run and will finetune the model. You can select your difficulty by trying out different datasets.\n",
+                "\n",
+                "<div style='background-color: lightblue; padding: 10px; border-radius: 5px; margin-bottom: 20px'>\n",
+                "    <h2 style='margin: 0;color:blue'>Exercise: Fine-Tuning SmolLM2 with SFTTrainer</h2>\n",
+                "    <p>Take a dataset from the Hugging Face hub and finetune a model on it. </p> \n",
+                "    <p><b>Difficulty Levels</b></p>\n",
+                "    <p>🐢 Use the `HuggingFaceTB/smoltalk` dataset</p>\n",
+                "    <p>🐕 Try out the `bigcode/the-stack-smol` dataset and finetune a code generation model on a specific subset `data/python`.</p>\n",
+                "    <p>🦁 Select a dataset that relates to a real world use case your interested in</p>\n",
+                "</div>"
+            ]
+        },
+        {
+            "cell_type": "code",
+            "execution_count": 2,
+            "metadata": {},
+            "outputs": [],
+            "source": [
+                "# Import necessary libraries\n",
+                "from transformers import AutoModelForCausalLM, AutoTokenizer\n",
+                "from datasets import load_dataset\n",
+                "from trl import SFTConfig, SFTTrainer, setup_chat_format\n",
+                "import torch\n",
+                "\n",
+                "device = \"cuda\" if torch.cuda.is_available() else \"mps\" if torch.backends.mps.is_available() else \"cpu\"\n",
+                "\n",
+                "# Load the model and tokenizer\n",
+                "model_name = \"HuggingFaceTB/SmolLM2-135M\"\n",
+                "model = AutoModelForCausalLM.from_pretrained(pretrained_model_name_or_path=model_name).to(device)\n",
+                "tokenizer = AutoTokenizer.from_pretrained(pretrained_model_name_or_path=model_name)\n",
+                "\n",
+                "# Set up the chat format\n",
+                "model, tokenizer = setup_chat_format(model=model, tokenizer=tokenizer)\n",
+                "\n",
+                "# Set our name for the finetune to be saved &/ uploaded to\n",
+                "finetune_name = \"SmolLM2-FT-MyDataset\""
+            ]
+        },
+        {
+            "cell_type": "markdown",
+            "metadata": {},
+            "source": [
+                "## Dataset Preparation\n",
+                "\n",
+                "We will load a sample dataset and format it for training. The dataset should be structured with input-output pairs, where each input is a prompt and the output is the expected response from the model."
+            ]
+        },
+        {
+            "cell_type": "code",
+            "execution_count": 5,
+            "metadata": {},
+            "outputs": [
+                {
+                    "name": "stderr",
+                    "output_type": "stream",
+                    "text": [
+                        "Generating train split: 100%|██████████| 2260/2260 [00:00<00:00, 217017.95 examples/s]\n",
+                        "Generating test split: 100%|██████████| 119/119 [00:00<00:00, 59292.25 examples/s]\n"
+                    ]
+                }
+            ],
+            "source": [
+                "# Load a sample dataset\n",
+                "from datasets import load_dataset\n",
+                "\n",
+                "# TODO: define your dataset and config using the path and name parameters\n",
+                "ds = load_dataset(path=\"HuggingFaceTB/smoltalk\", name=\"everyday-conversations\")"
+            ]
+        },
+        {
+            "cell_type": "code",
+            "execution_count": 2,
+            "metadata": {},
+            "outputs": [],
+            "source": [
+                "# TODO: 🦁 If your dataset is not in a 'chatml' format, you will need to process it. Refer to the [module](../chat_templates.md)"
+            ]
+        },
+        {
+            "cell_type": "markdown",
+            "metadata": {},
+            "source": [
+                "## Configuring the SFTTrainer\n",
+                "\n",
+                "The `SFTTrainer` is configured with various parameters that control the training process. These include the number of training steps, batch size, learning rate, and evaluation strategy. Adjust these parameters based on your specific requirements and computational resources."
+            ]
+        },
+        {
+            "cell_type": "code",
+            "execution_count": null,
+            "metadata": {},
+            "outputs": [],
+            "source": [
+                "# Configure the SFTTrainer\n",
+                "sft_config = SFTConfig(\n",
+                "    output_dir=\"./sft_output\",\n",
+                "    max_steps=1000,  # Adjust based on dataset size and desired training duration\n",
+                "    per_device_train_batch_size=4,  # Set according to your GPU memory capacity\n",
+                "    learning_rate=5e-5,  # Common starting point for fine-tuning\n",
+                "    logging_steps=10,  # Frequency of logging training metrics\n",
+                "    save_steps=100,  # Frequency of saving model checkpoints\n",
+                "    evaluation_strategy=\"steps\",  # Evaluate the model at regular intervals\n",
+                "    eval_steps=50,  # Frequency of evaluation\n",
+                "    use_mps_device=True if device == \"mps\" else False,  # Use MPS for mixed precision training\n",
+                "    hub_model_id=finetune_name # Set a unique name for your model\n",
+                ")\n",
+                "\n",
+                "# Initialize the SFTTrainer\n",
+                "trainer = SFTTrainer(\n",
+                "    model=model,\n",
+                "    args=sft_config,\n",
+                "    train_dataset=ds[\"train\"],\n",
+                "    tokenizer=tokenizer,\n",
+                "    eval_dataset=ds[\"test\"],\n",
+                ")\n",
+                "\n",
+                "# TODO: 🦁 🐕 align the SFTTrainer params with your chosen dataset. For example, if you are using the `bigcode/the-stack-smol` dataset, you will need to choose the `content` column`"
+            ]
+        },
+        {
+            "cell_type": "markdown",
+            "metadata": {},
+            "source": [
+                "## Training the Model\n",
+                "\n",
+                "With the trainer configured, we can now proceed to train the model. The training process will involve iterating over the dataset, computing the loss, and updating the model's parameters to minimize this loss."
+            ]
+        },
+        {
+            "cell_type": "code",
+            "execution_count": null,
+            "metadata": {},
+            "outputs": [],
+            "source": [
+                "# Train the model\n",
+                "trainer.train()\n",
+                "\n",
+                "# Save the model\n",
+                "trainer.save_model(f\"./{finetune_name}\")\n",
+                "\n",
+                "# Set to true if you want to save to the huggingface hub\n",
+                "if True: trainer.push_to_hub(token=\"hf_123abc321bca\")"
+               ]
+        },
+        {
+            "cell_type": "markdown",
+            "metadata": {},
+            "source": [
+                "## 💐 You're done!\n",
+                "\n",
+                "This notebook provided a step-by-step guide to fine-tuning the `HuggingFaceTB/SmolLM2-135M` model using the `SFTTrainer`. By following these steps, you can adapt the model to perform specific tasks more effectively. If you want to carry on working on this course, here are steps you could try out:\n",
+                "\n",
+                "- Try this notebook on a harder difficulty\n",
+                "- Review a colleagues PR\n",
+                "- Improve the course material via an Issue or PR."
+            ]
+        }
+    ],
+    "metadata": {
+        "kernelspec": {
+            "display_name": ".venv",
+            "language": "python",
+            "name": "python3"
+        },
+        "language_info": {
+            "codemirror_mode": {
+                "name": "ipython",
+                "version": 3
+            },
+            "file_extension": ".py",
+            "mimetype": "text/x-python",
+            "name": "python",
+            "nbconvert_exporter": "python",
+            "pygments_lexer": "ipython3",
+            "version": "3.11.10"
+        }
     },
-    {
-     "name": "stdout",
-     "output_type": "stream",
-     "text": [
-      "{'loss': 1.1782, 'grad_norm': 2.4366228580474854, 'learning_rate': 0.0, 'epoch': 0.02}\n"
-     ]
-    },
-    {
-     "name": "stderr",
-     "output_type": "stream",
-     "text": [
-      "100%|██████████| 10/10 [00:50<00:00,  5.06s/it]\n"
-     ]
-    },
-    {
-     "name": "stdout",
-     "output_type": "stream",
-     "text": [
-      "{'train_runtime': 50.6, 'train_samples_per_second': 0.791, 'train_steps_per_second': 0.198, 'train_loss': 1.1782060623168946, 'epoch': 0.02}\n"
-     ]
-    },
-    {
-     "name": "stderr",
-     "output_type": "stream",
-     "text": [
-      "Upload 2 LFS files:   0%|          | 0/2 [00:00<?, ?it/s]\n",
-      "\u001b[A\n",
-      "training_args.bin: 100%|██████████| 5.56k/5.56k [00:00<00:00, 12.0kB/s]\n",
-      "model.safetensors: 100%|██████████| 538M/538M [01:03<00:00, 8.52MB/s]\n",
-      "Upload 2 LFS files: 100%|██████████| 2/2 [01:03<00:00, 31.84s/it]\n"
-     ]
-    }
-   ],
-=======
-   "execution_count": null,
-   "metadata": {},
-   "outputs": [],
->>>>>>> 4a1b8a23
-   "source": [
-    "# Train the model\n",
-    "trainer.train()\n",
-    "\n",
-    "# Save the model\n",
-<<<<<<< HEAD
-    "trainer.save_model(f\"./{finetune_name}\")\n",
-    "\n",
-    "# Set to true if you want to save to the huggingface hub\n",
-    "if True: trainer.push_to_hub(token=\"hf_123abc321bca\")"
-=======
-    "trainer.save_model(\"./sft_output\")"
->>>>>>> 4a1b8a23
-   ]
-  },
-  {
-   "cell_type": "markdown",
-   "metadata": {},
-   "source": [
-    "## 💐 You're done!\n",
-    "\n",
-    "This notebook provided a step-by-step guide to fine-tuning the `HuggingFaceTB/SmolLM2-135M` model using the `SFTTrainer`. By following these steps, you can adapt the model to perform specific tasks more effectively. If you want to carry on working on this course, here are steps you could try out:\n",
-    "\n",
-    "- Try this notebook on a harder difficulty\n",
-    "- Review a colleagues PR\n",
-    "- Improve the course material via an Issue or PR."
-   ]
-  }
- ],
- "metadata": {
-  "kernelspec": {
-   "display_name": ".venv",
-   "language": "python",
-   "name": "python3"
-  },
-  "language_info": {
-   "codemirror_mode": {
-    "name": "ipython",
-    "version": 3
-   },
-   "file_extension": ".py",
-   "mimetype": "text/x-python",
-   "name": "python",
-   "nbconvert_exporter": "python",
-   "pygments_lexer": "ipython3",
-   "version": "3.11.10"
-  }
- },
- "nbformat": 4,
- "nbformat_minor": 2
+    "nbformat": 4,
+    "nbformat_minor": 2
 }